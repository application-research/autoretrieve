package filecoin

import (
	"context"
	"errors"
	"fmt"
	"sort"
	"sync"
	"time"

	"github.com/application-research/autoretrieve/blocks"
	"github.com/application-research/autoretrieve/metrics"
	"github.com/application-research/filclient"
	"github.com/application-research/filclient/rep"
	"github.com/application-research/filclient/retrievehelper"
	"github.com/dustin/go-humanize"
	"github.com/filecoin-project/go-fil-markets/retrievalmarket"
	"github.com/filecoin-project/go-state-types/big"
	"github.com/filecoin-project/lotus/api"
	"github.com/filecoin-project/lotus/chain/types"
	"github.com/ipfs/go-cid"
	"github.com/ipfs/go-datastore"
	"github.com/ipfs/go-log/v2"
	"github.com/libp2p/go-libp2p-core/host"
	"github.com/libp2p/go-libp2p-core/peer"
	"go.opencensus.io/stats"
)

var (
	ErrNoCandidates                = errors.New("no candidates")
	ErrRetrievalAlreadyRunning     = errors.New("retrieval already running")
	ErrHitRetrievalLimit           = errors.New("hit retrieval limit")
	ErrProposalCreationFailed      = errors.New("proposal creation failed")
	ErrRetrievalRegistrationFailed = errors.New("retrieval registration failed")
	ErrRetrievalFailed             = errors.New("retrieval failed")
	ErrAllRetrievalsFailed         = errors.New("all retrievals failed")
)

var logger = log.Logger("autoretrieve")

type MinerConfig struct {
	RetrievalTimeout        time.Duration
	MaxConcurrentRetrievals uint
}

// All config values should be safe to leave uninitialized
type RetrieverConfig struct {
	MinerBlacklist     map[peer.ID]bool
	MinerWhitelist     map[peer.ID]bool
	DefaultMinerConfig MinerConfig
	MinerConfigs       map[peer.ID]MinerConfig
}

func (cfg *RetrieverConfig) MinerConfig(peer peer.ID) MinerConfig {
	minerCfg := cfg.DefaultMinerConfig

	if individual, ok := cfg.MinerConfigs[peer]; ok {
		if individual.MaxConcurrentRetrievals != 0 {
			minerCfg.MaxConcurrentRetrievals = individual.MaxConcurrentRetrievals
		}

		if individual.RetrievalTimeout != 0 {
			minerCfg.RetrievalTimeout = individual.RetrievalTimeout
		}
	}

	return minerCfg
}

type Retriever struct {
	// Assumed immutable during operation
	config RetrieverConfig

	endpoint  Endpoint
	filClient *filclient.FilClient

	runningRetrievals        map[cid.Cid]bool
	activeRetrievalsPerMiner map[peer.ID]uint
	runningRetrievalsLk      sync.Mutex
}

type candidateQuery struct {
	candidate RetrievalCandidate
	response  *retrievalmarket.QueryResponse
}

type RetrievalCandidate struct {
	MinerPeer peer.AddrInfo
	RootCid   cid.Cid
}

type Endpoint interface {
	FindCandidates(context.Context, cid.Cid) ([]RetrievalCandidate, error)
}

// Possible errors: ErrInitKeystoreFailed, ErrInitWalletFailed,
// ErrInitFilClientFailed
func NewRetriever(
	config RetrieverConfig,
	filClient *filclient.FilClient,
	endpoint Endpoint,
	host host.Host,
	api api.Gateway,
	datastore datastore.Batching,
	blockManager *blocks.Manager,
) (*Retriever, error) {
	retriever := &Retriever{
		config:                   config,
		endpoint:                 endpoint,
		filClient:                filClient,
		runningRetrievals:        make(map[cid.Cid]bool),
		activeRetrievalsPerMiner: make(map[peer.ID]uint),
	}

	retriever.filClient.SubscribeToRetrievalEvents(retriever)

	return retriever, nil
}

// Request will tell the retriever to start trying to retrieve a certain CID. If
// there are no candidates available, this function will immediately return with
// an error. If a candidate is found, retrieval will begin in the background and
// nil will be returned.
//
// Retriever itself does not provide any mechanism for determining when a block
// becomes available - that is up to the caller.
//
// Possible errors: ErrInvalidEndpointURL, ErrEndpointRequestFailed,
// ErrEndpointBodyInvalid, ErrNoCandidates
func (retriever *Retriever) Request(cid cid.Cid) error {
	// TODO: before looking up candidates from the endpoint, we could cache
	// candidates and use that cached info. We only really have to look up an
	// up-to-date candidate list from the endpoint if we need to begin a new
	// retrieval.
	candidates, err := retriever.lookupCandidates(context.Background(), cid)
	if err != nil {
		return fmt.Errorf("could not get retrieval candidates for %s: %w", cid, err)
	}

	// If we got to this point, one or more candidates have been found and we
	// are good to go ahead with the retrieval
	go retriever.retrieveFromBestCandidate(context.Background(), cid, candidates)

	return nil
}

// Takes an unsorted list of candidates, orders them, and attempts retrievals in
// serial until one succeeds.
//
// Possible errors: ErrAllRetrievalsFailed
func (retriever *Retriever) retrieveFromBestCandidate(ctx context.Context, cid cid.Cid, candidates []RetrievalCandidate) error {
	queries := retriever.queryCandidates(ctx, cid, candidates)

	sort.Slice(queries, func(i, j int) bool {
		a := queries[i].response
		b := queries[j].response

		// Always prefer unsealed to sealed, no matter what
		if a.UnsealPrice.IsZero() && !b.UnsealPrice.IsZero() {
			return true
		}

		// Select lower price, or continue if equal
		aTotalCost := totalCost(a)
		bTotalCost := totalCost(b)
		if !aTotalCost.Equals(bTotalCost) {
			return aTotalCost.LessThan(bTotalCost)
		}

		// Select smaller size, or continue if equal
		if a.Size != b.Size {
			return a.Size < b.Size
		}

		return false
	})

	// retrievalStats will be nil after the loop if none of the retrievals successfully
	// complete
	var retrievalStats *filclient.RetrievalStats
	for _, query := range queries {
		if err := retriever.tryRegisterRunningRetrieval(query.candidate.RootCid, query.candidate.MinerPeer.ID); err != nil {
			// TODO: send some info to metrics about this

			if errors.Is(err, ErrRetrievalAlreadyRunning) {
				break
			}

			continue
		}

		log.Infof(
			"Attempting retrieval from miner %s for %s",
			query.candidate.MinerPeer.ID,
			formatCidAndRoot(cid, query.candidate.RootCid, false),
		)

		stats.Record(ctx, metrics.RetrievalRequestCount.M(1))
		stats.Record(ctx, metrics.RetrievalDealActiveCount.M(1))

		// Make the retrieval
		retrievalStats, err := retriever.retrieve(ctx, query)

		stats.Record(ctx, metrics.RetrievalDealActiveCount.M(-1))
		if err != nil {
			log.Errorf(
				"Failed to retrieve from miner %s for %s: %v",
				query.candidate.MinerPeer.ID,
				formatCidAndRoot(cid, query.candidate.RootCid, false),
				err,
			)
			stats.Record(ctx, metrics.RetrievalDealFailCount.M(1))
		} else {
			log.Infof(
				"Successfully retrieved from miner %s for %s\n"+
					"\tDuration: %s\n"+
					"\tBytes Received: %s\n"+
					"\tTotal Payment: %s",
				query.candidate.MinerPeer.ID,
				formatCidAndRoot(cid, query.candidate.RootCid, false),
				retrievalStats.Duration,
				humanize.IBytes(retrievalStats.Size),
				types.FIL(retrievalStats.TotalPayment),
			)

			stats.Record(ctx, metrics.RetrievalDealSuccessCount.M(1))
			stats.Record(ctx, metrics.RetrievalDealDuration.M(retrievalStats.Duration.Seconds()))
			stats.Record(ctx, metrics.RetrievalDealSize.M(int64(retrievalStats.Size)))
			stats.Record(ctx, metrics.RetrievalDealCost.M(retrievalStats.TotalPayment.Int64()))
		}

		retriever.unregisterRunningRetrieval(query.candidate.RootCid, query.candidate.MinerPeer.ID)

		if err != nil {
			continue
		}

		break
	}

	if retrievalStats == nil {
		return ErrAllRetrievalsFailed
	}

	return nil
}

// Possible errors: ErrRetrievalRegistrationFailed, ErrProposalCreationFailed,
// ErrRetrievalFailed
func (retriever *Retriever) retrieve(ctx context.Context, query candidateQuery) (*filclient.RetrievalStats, error) {
	proposal, err := retrievehelper.RetrievalProposalForAsk(query.response, query.candidate.RootCid, nil)
	if err != nil {
		return &filclient.RetrievalStats{}, fmt.Errorf("%w: %v", ErrProposalCreationFailed, err)
	}

	startTime := time.Now()

	retrieveCtx, retrieveCancel := context.WithCancel(ctx)
	defer retrieveCancel()
	var lastBytesReceived uint64 = 0
	var doneLk sync.Mutex
	done := false
	timedOut := false
	var lastBytesReceivedTimer *time.Timer

	minerCfgs := retriever.config.MinerConfigs[query.candidate.MinerPeer.ID]

	// Start the timeout tracker only if retrieval timeout isn't 0
	if minerCfgs.RetrievalTimeout != 0 {
		lastBytesReceivedTimer = time.AfterFunc(minerCfgs.RetrievalTimeout, func() {
			doneLk.Lock()
			done = true
			doneLk.Unlock()

			retrieveCancel()
			timedOut = true
		})
	}
	stats, err := retriever.filClient.RetrieveContentFromPeerWithProgressCallback(retrieveCtx, query.candidate.MinerPeer.ID, query.response.PaymentAddress, proposal, func(bytesReceived uint64) {
		if lastBytesReceivedTimer != nil {
			doneLk.Lock()
			if !done {
				if lastBytesReceived != bytesReceived {
					lastBytesReceivedTimer.Reset(minerCfgs.RetrievalTimeout)
					lastBytesReceived = bytesReceived
				}
			}
			doneLk.Unlock()
		}
	})
	if timedOut {
		err = fmt.Errorf(
			"timed out after not receiving data for %s (started %s ago, stopped at %s)",
			minerCfgs.RetrievalTimeout,
			time.Since(startTime),
			humanize.IBytes(lastBytesReceived),
		)
	}
	// TODO: temporary measure, remove when filclient properly returns data on
	// failure
	if stats == nil {
		stats = &filclient.RetrievalStats{
			Size:     lastBytesReceived,
			Duration: time.Since(startTime),
		}
	}

	if lastBytesReceivedTimer != nil {
		lastBytesReceivedTimer.Stop()
	}
	doneLk.Lock()
	done = true
	doneLk.Unlock()

	if err != nil {
		return stats, fmt.Errorf("%w: %v", ErrRetrievalFailed, err)
	}

	return stats, nil
}

// Possible errors: ErrRetrievalAlreadyRunning, ErrHitRetrievalLimit
func (retriever *Retriever) tryRegisterRunningRetrieval(cid cid.Cid, miner peer.ID) error {
	retriever.runningRetrievalsLk.Lock()
	defer retriever.runningRetrievalsLk.Unlock()

	minerConfig := retriever.config.MinerConfig(miner)

	// If limit is enabled (non-zero) and we have already hit it, we can't
	// allow this retrieval to start
	noLimit := minerConfig.MaxConcurrentRetrievals == 0
	atLimit := retriever.activeRetrievalsPerMiner[miner] >= minerConfig.MaxConcurrentRetrievals
	if !noLimit && atLimit {
		return ErrHitRetrievalLimit
	}

	if retriever.runningRetrievals[cid] {
		return ErrRetrievalAlreadyRunning
	}

	retriever.runningRetrievals[cid] = true
	retriever.activeRetrievalsPerMiner[miner] += 1

	fmt.Printf("running retrievals: %d (at limit: %v, no limit: %v)\n", retriever.activeRetrievalsPerMiner[miner], atLimit, noLimit)

	return nil
}

// Unregisters a running retrieval. No-op if no retrieval is running.
func (retriever *Retriever) unregisterRunningRetrieval(cid cid.Cid, miner peer.ID) {
	retriever.runningRetrievalsLk.Lock()
	defer retriever.runningRetrievalsLk.Unlock()

	delete(retriever.runningRetrievals, cid)
	retriever.activeRetrievalsPerMiner[miner] = retriever.activeRetrievalsPerMiner[miner] - 1
	if retriever.activeRetrievalsPerMiner[miner] == 0 {
		delete(retriever.activeRetrievalsPerMiner, miner)
	}
}

// Returns a list of miners known to have the requested block, with blacklisted
// miners filtered out.
//
// Possible errors - ErrInvalidEndpointURL, ErrEndpointRequestFailed, ErrEndpointBodyInvalid,
// ErrNoCandidates
func (retriever *Retriever) lookupCandidates(ctx context.Context, cid cid.Cid) ([]RetrievalCandidate, error) {
	unfiltered, err := retriever.endpoint.FindCandidates(ctx, cid)
	if err != nil {
		return nil, err
	}

	// Remove blacklisted miners, or non-whitelisted miners
	var res []RetrievalCandidate
	for _, candidate := range unfiltered {

		// Skip blacklist
		if retriever.config.MinerBlacklist[candidate.MinerPeer.ID] {
			continue
		}

		// Skip non-whitelist IF the whitelist isn't empty
		if len(retriever.config.MinerWhitelist) > 0 && !retriever.config.MinerWhitelist[candidate.MinerPeer.ID] {
			continue
		}

		res = append(res, candidate)
	}

	return res, nil
}

func (retriever *Retriever) queryCandidates(ctx context.Context, cid cid.Cid, candidates []RetrievalCandidate) []candidateQuery {
	var queries []candidateQuery
	var queriesLk sync.Mutex

	var wg sync.WaitGroup
	wg.Add(len(candidates))

	for i, candidate := range candidates {
		go func(i int, candidate RetrievalCandidate) {
			defer wg.Done()

			query, err := retriever.filClient.RetrievalQueryToPeer(ctx, candidate.MinerPeer, candidate.RootCid)
			if err != nil {
				log.Errorf(
					"Failed to query miner %s for %s: %v",
					candidate.MinerPeer.ID,
					formatCidAndRoot(cid, candidate.RootCid, false),
					err,
				)
				return
			}

			if query.Status != retrievalmarket.QueryResponseAvailable {
				return
			}

			queriesLk.Lock()
			queries = append(queries, candidateQuery{candidate: candidate, response: query})
			queriesLk.Unlock()
		}(i, candidate)
	}

	wg.Wait()

	return queries
}

func totalCost(qres *retrievalmarket.QueryResponse) big.Int {
	return big.Add(big.Mul(qres.MinPricePerByte, big.NewIntUnsigned(qres.Size)), qres.UnsealPrice)
}

<<<<<<< HEAD
func formatCidAndRoot(cid cid.Cid, root cid.Cid, short bool) string {
	if cid.Equals(root) {
		return formatCid(cid, short)
	} else {
		return fmt.Sprintf("%s (root %s)", formatCid(cid, short), formatCid(root, short))
	}
}

func formatCid(cid cid.Cid, short bool) string {
	str := cid.String()
	if short {
		return "..." + str[len(str)-10:]
	} else {
		return str
	}
=======
// Implement rep.RetrievalSubscriber
func (retriever *Retriever) OnRetrievalEvent(event rep.RetrievalEvent) {
	logger.Debugf("%s %s", event.Code, event.Status)
}

func (retriever *Retriever) RetrievalSubscriberId() interface{} {
	return "autoretrieve"
>>>>>>> e19e8075
}<|MERGE_RESOLUTION|>--- conflicted
+++ resolved
@@ -20,7 +20,6 @@
 	"github.com/filecoin-project/lotus/chain/types"
 	"github.com/ipfs/go-cid"
 	"github.com/ipfs/go-datastore"
-	"github.com/ipfs/go-log/v2"
 	"github.com/libp2p/go-libp2p-core/host"
 	"github.com/libp2p/go-libp2p-core/peer"
 	"go.opencensus.io/stats"
@@ -35,8 +34,6 @@
 	ErrRetrievalFailed             = errors.New("retrieval failed")
 	ErrAllRetrievalsFailed         = errors.New("all retrievals failed")
 )
-
-var logger = log.Logger("autoretrieve")
 
 type MinerConfig struct {
 	RetrievalTimeout        time.Duration
@@ -430,7 +427,6 @@
 	return big.Add(big.Mul(qres.MinPricePerByte, big.NewIntUnsigned(qres.Size)), qres.UnsealPrice)
 }
 
-<<<<<<< HEAD
 func formatCidAndRoot(cid cid.Cid, root cid.Cid, short bool) string {
 	if cid.Equals(root) {
 		return formatCid(cid, short)
@@ -446,13 +442,13 @@
 	} else {
 		return str
 	}
-=======
+}
+
 // Implement rep.RetrievalSubscriber
 func (retriever *Retriever) OnRetrievalEvent(event rep.RetrievalEvent) {
-	logger.Debugf("%s %s", event.Code, event.Status)
+	log.Debugf("%s %s", event.Code, event.Status)
 }
 
 func (retriever *Retriever) RetrievalSubscriberId() interface{} {
 	return "autoretrieve"
->>>>>>> e19e8075
 }