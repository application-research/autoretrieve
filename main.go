--- conflicted
+++ resolved
@@ -26,11 +26,8 @@
 	"github.com/filecoin-project/go-data-transfer/channelmonitor"
 	"github.com/filecoin-project/lotus/chain/wallet"
 	lcli "github.com/filecoin-project/lotus/cli"
-<<<<<<< HEAD
+	"github.com/ipfs/go-cid"
 	flatfs "github.com/ipfs/go-ds-flatfs"
-=======
-	"github.com/ipfs/go-cid"
->>>>>>> 298d0fc1
 	leveldb "github.com/ipfs/go-ds-leveldb"
 	graphsync "github.com/ipfs/go-graphsync/impl"
 	blockstore "github.com/ipfs/go-ipfs-blockstore"
@@ -128,7 +125,6 @@
 			Usage:   "Whether to present periodic output about the progress of retrievals",
 			EnvVars: []string{"AUTORETRIEVE_LOG_RETRIEVALS"},
 		},
-<<<<<<< HEAD
 		&cli.Uint64Flag{
 			Name:    "prune-threshold",
 			Usage:   "Threshold in bytes at which the blockstore pruner will initiate a prune operation",
@@ -136,11 +132,9 @@
 		},
 		flagWhitelist,
 		flagBlacklist,
-=======
 		flagMinerWhitelist,
 		flagMinerBlacklist,
 		flagCIDBlacklist,
->>>>>>> 298d0fc1
 	}
 
 	app.Action = run
